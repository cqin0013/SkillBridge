--- conflicted
+++ resolved
@@ -24,16 +24,6 @@
     "redis": "^4.7.1",
     "soap": "^1.4.1",
     "swagger-jsdoc": "^6.2.8",
-<<<<<<< HEAD
-    "swagger-ui-express": "^5.0.1",
-    "zod": "^3.25.76"
-  },
-  "description": "https://thorough-annalise-fit5120-fc5e9371.koyeb.app/docs/\r Swagger doc",
-  "keywords": [],
-  "author": "",
-  "license": "ISC"
-=======
     "swagger-ui-express": "^5.0.1"
   }
->>>>>>> 1796f364
 }